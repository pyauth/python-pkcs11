asn1crypto==1.5.1         # via oscrypto
<<<<<<< HEAD
babel==2.9.1              # via sphinx
certifi==2019.11.28       # via requests
=======
babel==2.8.0              # via sphinx
certifi==2023.7.22       # via requests
>>>>>>> 7b2c40d2
cffi==1.14.0              # via cryptography
chardet==5.2.0            # via requests
cryptography==42.0.0         # via -r dev-requirements.in
cython==3.0.8             # via -r dev-requirements.in
docutils==0.16            # via sphinx
entrypoints==0.3          # via flake8
flake8==3.7.9             # via -r dev-requirements.in
idna==2.9                 # via requests
imagesize==1.2.0          # via sphinx
jinja2==2.11.1            # via sphinx
markupsafe==1.1.1         # via jinja2
mccabe==0.6.1             # via flake8
oscrypto==1.2.0           # via -r dev-requirements.in
packaging==20.1           # via sphinx
parameterized==0.7.4      # via -r dev-requirements.in
pycodestyle==2.5.0        # via flake8
pycparser==2.19           # via cffi
pyflakes==2.1.1           # via flake8
pygments==2.5.2           # via sphinx
pyparsing==2.4.6          # via packaging
pytz==2019.3              # via babel
requests==2.23.0          # via sphinx
setuptools-scm==3.5.0     # via -r dev-requirements.in
six==1.14.0               # via cryptography, packaging
snowballstemmer==2.0.0    # via sphinx
sphinx-rtd-theme==0.4.3   # via -r dev-requirements.in
sphinx==2.4.3             # via -r dev-requirements.in, sphinx-rtd-theme
sphinxcontrib-applehelp==1.0.1  # via sphinx
sphinxcontrib-devhelp==1.0.1  # via sphinx
sphinxcontrib-htmlhelp==1.0.3  # via sphinx
sphinxcontrib-jsmath==1.0.1  # via sphinx
sphinxcontrib-qthelp==1.0.2  # via sphinx
sphinxcontrib-serializinghtml==1.1.3  # via sphinx
urllib3==1.26.18           # via requests

# The following packages are considered to be unsafe in a requirements file:
# setuptools<|MERGE_RESOLUTION|>--- conflicted
+++ resolved
@@ -1,11 +1,6 @@
 asn1crypto==1.5.1         # via oscrypto
-<<<<<<< HEAD
 babel==2.9.1              # via sphinx
-certifi==2019.11.28       # via requests
-=======
-babel==2.8.0              # via sphinx
 certifi==2023.7.22       # via requests
->>>>>>> 7b2c40d2
 cffi==1.14.0              # via cryptography
 chardet==5.2.0            # via requests
 cryptography==42.0.0         # via -r dev-requirements.in
