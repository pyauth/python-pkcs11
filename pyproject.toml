--- conflicted
+++ resolved
@@ -14,13 +14,13 @@
 maintainers = [
     {name = "Andrey Kislyuk", email = "kislyuk@gmail.com"},
 ]
-<<<<<<< HEAD
 classifiers = ["License :: OSI Approved :: MIT License",
                "Programming Language :: Python :: 3",
                "Programming Language :: Python :: 3.9",
                "Programming Language :: Python :: 3.10",
                "Programming Language :: Python :: 3.11",
                "Programming Language :: Python :: 3.12",
+               "Programming Language :: Python :: 3.13",
                "Development Status :: 5 - Production/Stable",
                "Intended Audience :: Developers",
                "Operating System :: OS Independent",
@@ -29,18 +29,6 @@
                "Topic :: System :: Hardware :: Hardware Drivers",
                "Topic :: System :: Hardware :: Hardware Drivers :: Smartcard",
                "Topic :: System :: Hardware :: Hardware Drivers :: Token"
-=======
-classifiers = [
-    "License :: OSI Approved :: MIT License",
-    "Programming Language :: Python",
-    "Programming Language :: Python :: 3",
-    "Programming Language :: Python :: 3.9",
-    "Programming Language :: Python :: 3.10",
-    "Programming Language :: Python :: 3.11",
-    "Programming Language :: Python :: 3.12",
-    "Programming Language :: Python :: 3.13",
-    "Topic :: Security :: Cryptography",
->>>>>>> f3305010
 ]
 dependencies = [
     "asn1crypto>=1.4.0",
